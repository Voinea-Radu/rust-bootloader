--- conflicted
+++ resolved
@@ -65,11 +65,8 @@
 test_kernel_map_phys_mem = { path = "tests/test_kernels/map_phys_mem", artifact = "bin", target = "x86_64-unknown-none" }
 test_kernel_pie = { path = "tests/test_kernels/pie", artifact = "bin", target = "x86_64-unknown-none" }
 test_kernel_ramdisk = { path = "tests/test_kernels/ramdisk", artifact = "bin", target = "x86_64-unknown-none" }
-<<<<<<< HEAD
+test_kernel_config_file = { path = "tests/test_kernels/config_file", artifact = "bin", target = "x86_64-unknown-none" }
 test_kernel_min_stack = { path = "tests/test_kernels/min_stack", artifact = "bin", target = "x86_64-unknown-none" }
-=======
-test_kernel_config_file = { path = "tests/test_kernels/config_file", artifact = "bin", target = "x86_64-unknown-none" }
->>>>>>> b2d744bb
 
 [profile.dev]
 panic = "abort"
